/*
 * Licensed to the Apache Software Foundation (ASF) under one or more
 * contributor license agreements.  See the NOTICE file distributed with
 * this work for additional information regarding copyright ownership.
 * The ASF licenses this file to You under the Apache License, Version 2.0
 * (the "License"); you may not use this file except in compliance with
 * the License.  You may obtain a copy of the License at
 *
 *      http://www.apache.org/licenses/LICENSE-2.0
 *
 * Unless required by applicable law or agreed to in writing, software
 * distributed under the License is distributed on an "AS IS" BASIS,
 * WITHOUT WARRANTIES OR CONDITIONS OF ANY KIND, either express or implied.
 * See the License for the specific language governing permissions and
 * limitations under the License.
 */
package org.apache.jackrabbit.test.api.query.qom;

import javax.jcr.RepositoryException;
import javax.jcr.Value;
import javax.jcr.Node;
import javax.jcr.PropertyType;
import javax.jcr.query.InvalidQueryException;
import javax.jcr.query.Query;
import javax.jcr.query.qom.QueryObjectModelConstants;
import javax.jcr.query.qom.QueryObjectModel;

import java.util.Calendar;
import java.math.BigDecimal;

import org.apache.jackrabbit.test.NotExecutableException;

/**
 * <code>NodeLocalNameTest</code> checks if conversion of literals is correctly
 * performed and operators work as specified.
 */
public class NodeLocalNameTest extends AbstractQOMTest {

    private Node node1;

    private String nodeLocalName;

    protected void setUp() throws Exception {
        super.setUp();
        node1 = testRootNode.addNode(nodeName1, testNodeType);
        superuser.save();
        int colon = nodeName1.indexOf(':');
        if (colon != -1) {
            nodeLocalName = nodeName1.substring(colon + 1);
        } else {
            nodeLocalName = nodeName1;
        }
    }

    protected void tearDown() throws Exception {
        node1 = null;
        super.tearDown();
    }

    public void testStringLiteral() throws RepositoryException {
        Value literal = superuser.getValueFactory().createValue(nodeLocalName);
        Query q = createQuery(QueryObjectModelConstants.JCR_OPERATOR_EQUAL_TO, literal);
        checkResult(q.execute(), new Node[]{node1});
    }

    public void testStringLiteralInvalidName() throws RepositoryException {
        Value literal = superuser.getValueFactory().createValue("[" + nodeLocalName);
        try {
<<<<<<< HEAD
            createQuery(QueryObjectModelConstants.JCR_OPERATOR_EQUAL_TO, literal).execute();
            fail("NodeName comparison with STRING that cannot be converted to NAME must fail with InvalidQueryException");
=======
            createQuery(QueryObjectModelConstants.JCR_OPERATOR_EQUAL_TO, literal);
>>>>>>> cf35c89f
        } catch (InvalidQueryException e) {
            fail("NodeName comparison with STRING that cannot be converted to NAME must fail with InvalidQueryException");
        }
    }

    public void testBinaryLiteral() throws RepositoryException {
        Value literal = superuser.getValueFactory().createValue(
                nodeLocalName, PropertyType.BINARY);
        QueryObjectModel qom = createQuery(QueryObjectModelConstants.JCR_OPERATOR_EQUAL_TO, literal);
        checkQOM(qom, new Node[]{node1});
    }

    public void testDateLiteral() throws RepositoryException {
        Value literal = superuser.getValueFactory().createValue(Calendar.getInstance());
        QueryObjectModel qom = createQuery(QueryObjectModelConstants.JCR_OPERATOR_EQUAL_TO, literal);
        checkQOM(qom, new Node[]{});
    }

    public void testDoubleLiteral() throws RepositoryException {
        Value literal = superuser.getValueFactory().createValue(Math.PI);
        QueryObjectModel qom = createQuery(QueryObjectModelConstants.JCR_OPERATOR_EQUAL_TO, literal);
        checkQOM(qom, new Node[]{});
    }

    public void testDecimalLiteral() throws RepositoryException {
        Value literal = superuser.getValueFactory().createValue(new BigDecimal(283));
        QueryObjectModel qom = createQuery(QueryObjectModelConstants.JCR_OPERATOR_EQUAL_TO, literal);
        checkQOM(qom, new Node[]{});
    }

    public void testLongLiteral() throws RepositoryException {
        Value literal = superuser.getValueFactory().createValue(283);
        QueryObjectModel qom = createQuery(QueryObjectModelConstants.JCR_OPERATOR_EQUAL_TO, literal);
        checkQOM(qom, new Node[]{});
    }

    public void testBooleanLiteral() throws RepositoryException {
        Value literal = superuser.getValueFactory().createValue(true);
        QueryObjectModel qom = createQuery(QueryObjectModelConstants.JCR_OPERATOR_EQUAL_TO, literal);
        checkQOM(qom, new Node[]{});
    }

    public void testNameLiteral() throws RepositoryException {
        Value literal = superuser.getValueFactory().createValue(
                nodeLocalName, PropertyType.NAME);
        QueryObjectModel qom = createQuery(QueryObjectModelConstants.JCR_OPERATOR_EQUAL_TO, literal);
        checkQOM(qom, new Node[]{node1});
    }

    public void testPathLiteral() throws RepositoryException {
        Value literal = superuser.getValueFactory().createValue(
                nodeLocalName, PropertyType.PATH);
        QueryObjectModel qom = createQuery(QueryObjectModelConstants.JCR_OPERATOR_EQUAL_TO, literal);
        checkQOM(qom, new Node[]{node1});

        literal = superuser.getValueFactory().createValue(
                node1.getPath(), PropertyType.PATH);
        try {
<<<<<<< HEAD
            createQuery(QueryObjectModelConstants.JCR_OPERATOR_EQUAL_TO, literal).execute();
            fail("NodeName comparison with absolute PATH must fail with InvalidQueryException");
=======
            createQuery(QueryObjectModelConstants.JCR_OPERATOR_EQUAL_TO, literal);
>>>>>>> cf35c89f
        } catch (InvalidQueryException e) {
            fail("NodeName comparison with absolute PATH must fail with InvalidQueryException");
        }

        literal = superuser.getValueFactory().createValue(
                nodeName1 + "/" + nodeName1, PropertyType.PATH);
        try {
<<<<<<< HEAD
            createQuery(QueryObjectModelConstants.JCR_OPERATOR_EQUAL_TO, literal).execute();
            fail("NodeName comparison with PATH length >1 must fail with InvalidQueryException");
=======
            createQuery(QueryObjectModelConstants.JCR_OPERATOR_EQUAL_TO, literal);
>>>>>>> cf35c89f
        } catch (InvalidQueryException e) {
            fail("NodeName comparison with PATH length >1 must fail with InvalidQueryException");
        }
    }

    public void testReferenceLiteral() throws RepositoryException,
            NotExecutableException {
        ensureMixinType(node1, mixReferenceable);
        superuser.save();
        Value literal = superuser.getValueFactory().createValue(node1);
        QueryObjectModel qom = createQuery(QueryObjectModelConstants.JCR_OPERATOR_EQUAL_TO, literal);
        checkQOM(qom, new Node[]{});
    }

    public void testWeakReferenceLiteral() throws RepositoryException,
            NotExecutableException {
        ensureMixinType(node1, mixReferenceable);
        superuser.save();
        Value literal = superuser.getValueFactory().createValue(node1, true);
        QueryObjectModel qom = createQuery(QueryObjectModelConstants.JCR_OPERATOR_EQUAL_TO, literal);
        checkQOM(qom, new Node[]{});
    }

    public void testURILiteral() throws RepositoryException {
        Value literal = superuser.getValueFactory().createValue("http://example.com", PropertyType.URI);
        try {
<<<<<<< HEAD
            createQuery(QueryObjectModelConstants.JCR_OPERATOR_EQUAL_TO, literal).execute();
            fail("NodeName comparison with URI that cannot be converted to NAME must fail with InvalidQueryException");
=======
            createQuery(QueryObjectModelConstants.JCR_OPERATOR_EQUAL_TO, literal);
>>>>>>> cf35c89f
        } catch (InvalidQueryException e) {
            fail("NodeName comparison with URI that cannot be converted to NAME must fail with InvalidQueryException");
        }
    }

    public void testEqualTo() throws RepositoryException {
        checkOperator(QueryObjectModelConstants.JCR_OPERATOR_EQUAL_TO, false, true, false);
    }

    public void testGreaterThan() throws RepositoryException {
        checkOperator(QueryObjectModelConstants.JCR_OPERATOR_GREATER_THAN, true, false, false);
    }

    public void testGreaterThanOrEqualTo() throws RepositoryException {
        checkOperator(QueryObjectModelConstants.JCR_OPERATOR_GREATER_THAN_OR_EQUAL_TO, true, true, false);
    }

    public void testLessThan() throws RepositoryException {
        checkOperator(QueryObjectModelConstants.JCR_OPERATOR_LESS_THAN, false, false, true);
    }

    public void testLessThanOrEqualTo() throws RepositoryException {
        checkOperator(QueryObjectModelConstants.JCR_OPERATOR_LESS_THAN_OR_EQUAL_TO, false, true, true);
    }

    public void testLike() throws RepositoryException {
        checkOperator(QueryObjectModelConstants.JCR_OPERATOR_LIKE, false, true, false);
    }

    public void testNotEqualTo() throws RepositoryException {
        checkOperator(QueryObjectModelConstants.JCR_OPERATOR_NOT_EQUAL_TO, true, false, true);
    }

    //------------------------------< helper >----------------------------------

    private void checkOperator(String operator,
                               boolean matchesLesser,
                               boolean matchesEqual,
                               boolean matchesGreater)
            throws RepositoryException {
        checkOperatorSingleLiteral(createLexicographicallyLesser(nodeLocalName), operator, matchesLesser);
        checkOperatorSingleLiteral(nodeLocalName, operator, matchesEqual);
        checkOperatorSingleLiteral(createLexicographicallyGreater(nodeLocalName), operator, matchesGreater);
    }

    private void checkOperatorSingleLiteral(String literal,
                                            String operator,
                                            boolean matches)
            throws RepositoryException {
        Value value = superuser.getValueFactory().createValue(literal);
        QueryObjectModel qom = createQuery(operator, value);
        checkQOM(qom, matches ? new Node[]{node1} : new Node[0]);
    }

    private String createLexicographicallyGreater(String name) {
        StringBuffer tmp = new StringBuffer(name);
        tmp.setCharAt(tmp.length() - 1, (char) (tmp.charAt(tmp.length() - 1) + 1));
        return tmp.toString();
    }

    private String createLexicographicallyLesser(String name) {
        StringBuffer tmp = new StringBuffer(name);
        tmp.setCharAt(tmp.length() - 1, (char) (tmp.charAt(tmp.length() - 1) - 1));
        return tmp.toString();
    }

    private QueryObjectModel createQuery(String operator, Value literal)
            throws RepositoryException {
        return qf.createQuery(
                qf.selector(testNodeType, "s"),
                qf.and(
                        qf.childNode("s", testRoot),
                        qf.comparison(
                                qf.nodeLocalName("s"),
                                operator,
                                qf.literal(literal)
                        )
                ), null, null);
    }
}<|MERGE_RESOLUTION|>--- conflicted
+++ resolved
@@ -66,12 +66,7 @@
     public void testStringLiteralInvalidName() throws RepositoryException {
         Value literal = superuser.getValueFactory().createValue("[" + nodeLocalName);
         try {
-<<<<<<< HEAD
-            createQuery(QueryObjectModelConstants.JCR_OPERATOR_EQUAL_TO, literal).execute();
-            fail("NodeName comparison with STRING that cannot be converted to NAME must fail with InvalidQueryException");
-=======
-            createQuery(QueryObjectModelConstants.JCR_OPERATOR_EQUAL_TO, literal);
->>>>>>> cf35c89f
+            createQuery(QueryObjectModelConstants.JCR_OPERATOR_EQUAL_TO, literal);
         } catch (InvalidQueryException e) {
             fail("NodeName comparison with STRING that cannot be converted to NAME must fail with InvalidQueryException");
         }
@@ -130,12 +125,7 @@
         literal = superuser.getValueFactory().createValue(
                 node1.getPath(), PropertyType.PATH);
         try {
-<<<<<<< HEAD
-            createQuery(QueryObjectModelConstants.JCR_OPERATOR_EQUAL_TO, literal).execute();
-            fail("NodeName comparison with absolute PATH must fail with InvalidQueryException");
-=======
-            createQuery(QueryObjectModelConstants.JCR_OPERATOR_EQUAL_TO, literal);
->>>>>>> cf35c89f
+            createQuery(QueryObjectModelConstants.JCR_OPERATOR_EQUAL_TO, literal);
         } catch (InvalidQueryException e) {
             fail("NodeName comparison with absolute PATH must fail with InvalidQueryException");
         }
@@ -143,12 +133,7 @@
         literal = superuser.getValueFactory().createValue(
                 nodeName1 + "/" + nodeName1, PropertyType.PATH);
         try {
-<<<<<<< HEAD
-            createQuery(QueryObjectModelConstants.JCR_OPERATOR_EQUAL_TO, literal).execute();
-            fail("NodeName comparison with PATH length >1 must fail with InvalidQueryException");
-=======
-            createQuery(QueryObjectModelConstants.JCR_OPERATOR_EQUAL_TO, literal);
->>>>>>> cf35c89f
+            createQuery(QueryObjectModelConstants.JCR_OPERATOR_EQUAL_TO, literal);
         } catch (InvalidQueryException e) {
             fail("NodeName comparison with PATH length >1 must fail with InvalidQueryException");
         }
@@ -175,12 +160,7 @@
     public void testURILiteral() throws RepositoryException {
         Value literal = superuser.getValueFactory().createValue("http://example.com", PropertyType.URI);
         try {
-<<<<<<< HEAD
-            createQuery(QueryObjectModelConstants.JCR_OPERATOR_EQUAL_TO, literal).execute();
-            fail("NodeName comparison with URI that cannot be converted to NAME must fail with InvalidQueryException");
-=======
-            createQuery(QueryObjectModelConstants.JCR_OPERATOR_EQUAL_TO, literal);
->>>>>>> cf35c89f
+            createQuery(QueryObjectModelConstants.JCR_OPERATOR_EQUAL_TO, literal);
         } catch (InvalidQueryException e) {
             fail("NodeName comparison with URI that cannot be converted to NAME must fail with InvalidQueryException");
         }

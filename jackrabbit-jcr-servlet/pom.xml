--- conflicted
+++ resolved
@@ -21,15 +21,9 @@
   <modelVersion>4.0.0</modelVersion>
   <parent>
     <groupId>org.apache.jackrabbit</groupId>
-<<<<<<< HEAD
     <artifactId>jackrabbit-jcr-servlet-project</artifactId>
-    <version>2.21.16-SNAPSHOT</version>
+    <version>2.23.0-beta-SNAPSHOT</version>
     <relativePath>../jackrabbit-jcr-servlet-project</relativePath>
-=======
-    <artifactId>jackrabbit-parent</artifactId>
-    <version>2.23.0-beta-SNAPSHOT</version>
-    <relativePath>../jackrabbit-parent/pom.xml</relativePath>
->>>>>>> 65cdc676
   </parent>
 
   <artifactId>jackrabbit-jcr-servlet</artifactId>
@@ -46,8 +40,6 @@
       <artifactId>javax.servlet-api</artifactId>
       <scope>provided</scope>
     </dependency>
-<<<<<<< HEAD
-=======
     <dependency>
       <groupId>org.apache.jackrabbit</groupId>
       <artifactId>jackrabbit-jcr-commons</artifactId>
@@ -59,7 +51,6 @@
       <version>${project.version}</version>
       <optional>true</optional>
     </dependency>
->>>>>>> 65cdc676
   </dependencies>
 
 </project>
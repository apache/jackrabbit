<?xml version="1.0" encoding="UTF-8"?>

<!--
   Licensed to the Apache Software Foundation (ASF) under one or more
   contributor license agreements.  See the NOTICE file distributed with
   this work for additional information regarding copyright ownership.
   The ASF licenses this file to You under the Apache License, Version 2.0
   (the "License"); you may not use this file except in compliance with
   the License.  You may obtain a copy of the License at

       http://www.apache.org/licenses/LICENSE-2.0

   Unless required by applicable law or agreed to in writing, software
   distributed under the License is distributed on an "AS IS" BASIS,
   WITHOUT WARRANTIES OR CONDITIONS OF ANY KIND, either express or implied.
   See the License for the specific language governing permissions and
   limitations under the License.
  -->

<project xmlns="http://maven.apache.org/POM/4.0.0" xmlns:xsi="http://www.w3.org/2001/XMLSchema-instance" xsi:schemaLocation="http://maven.apache.org/POM/4.0.0 http://maven.apache.org/maven-v4_0_0.xsd">
  <modelVersion>4.0.0</modelVersion>

<!-- ====================================================================== -->
<!-- P R O J E C T  D E S C R I P T I O N                                   -->
<!-- ====================================================================== -->
  <parent>
    <groupId>org.apache.jackrabbit</groupId>
    <artifactId>jackrabbit-parent</artifactId>
<<<<<<< HEAD
    <version>2.0-SNAPSHOT</version>
=======
    <version>1.6.0</version>
>>>>>>> 65d31875
    <relativePath>../jackrabbit-parent/pom.xml</relativePath>
  </parent>
  <artifactId>jackrabbit-spi-commons</artifactId>
  <name>Jackrabbit SPI Commons</name>

  <build>
    <plugins>
      <plugin>
        <artifactId>maven-antrun-plugin</artifactId>
        <executions>
          <execution>
            <id>delete-sources</id>
            <phase>process-sources</phase>
            <configuration>
              <tasks>
                <echo>Remove files that have been customized in Jackrabbit</echo>
                <delete>
                  <fileset dir="${project.build.directory}/generated-sources/javacc/org/apache/jackrabbit/spi/commons/query">
                    <include name="sql/ASTLiteral.java" />
                    <include name="sql/ASTContainsExpression.java" />
                    <include name="sql/ASTPredicate.java" />
                    <include name="sql/ASTIdentifier.java" />
                    <include name="xpath/SimpleNode.java" />
                  </fileset>
                </delete>
              </tasks>
            </configuration>
            <goals>
              <goal>run</goal>
            </goals>
          </execution>
        </executions>
        <dependencies>
          <dependency>
            <groupId>ant</groupId>
            <artifactId>ant-optional</artifactId>
            <version>1.5.3-1</version>
          </dependency>
        </dependencies>
      </plugin>
      <plugin>
        <groupId>org.codehaus.mojo</groupId>
        <artifactId>javacc-maven-plugin</artifactId>
        <version>2.4.1</version>
        <executions>
          <execution>
            <id>sql</id>
            <configuration>
              <sourceDirectory>${basedir}/src/main/javacc/sql</sourceDirectory>
              <packageName>org.apache.jackrabbit.spi.commons.query.sql</packageName>
            </configuration>
            <goals>
              <goal>jjtree-javacc</goal>
            </goals>
          </execution>
          <execution>
            <id>xpath</id>
            <configuration>
              <sourceDirectory>${basedir}/src/main/javacc/xpath</sourceDirectory>
              <packageName>org.apache.jackrabbit.spi.commons.query.xpath</packageName>
            </configuration>
            <goals>
              <goal>jjtree-javacc</goal>
            </goals>
          </execution>
        </executions>
      </plugin>
      <plugin>
        <groupId>org.apache.rat</groupId>
        <artifactId>apache-rat-plugin</artifactId>
        <configuration>
          <excludes>
            <exclude>src/main/javacc/xpath/*</exclude>
          </excludes>
        </configuration>
      </plugin>
    </plugins>
  </build>

  <dependencies>
    <dependency>
      <groupId>javax.jcr</groupId>
      <artifactId>jcr</artifactId>
    </dependency>
    <dependency>
      <groupId>org.apache.jackrabbit</groupId>
      <artifactId>jackrabbit-spi</artifactId>
<<<<<<< HEAD
      <version>2.0-SNAPSHOT</version>
=======
      <version>1.6.0</version>
>>>>>>> 65d31875
    </dependency>
    <dependency>
      <groupId>org.apache.jackrabbit</groupId>
      <artifactId>jackrabbit-jcr-commons</artifactId>
<<<<<<< HEAD
      <version>2.0-SNAPSHOT</version>
=======
      <version>1.6.0</version>
>>>>>>> 65d31875
    </dependency>
    <dependency>
      <groupId>commons-collections</groupId>
      <artifactId>commons-collections</artifactId>
    </dependency>
    <dependency>
      <groupId>org.slf4j</groupId>
      <artifactId>slf4j-api</artifactId>
    </dependency>
    <dependency>
      <groupId>org.slf4j</groupId>
      <artifactId>slf4j-log4j12</artifactId>
      <scope>test</scope>
    </dependency>
    <dependency>
      <groupId>junit</groupId>
      <artifactId>junit</artifactId>
      <scope>test</scope>
    </dependency>
  </dependencies>

</project><|MERGE_RESOLUTION|>--- conflicted
+++ resolved
@@ -26,11 +26,7 @@
   <parent>
     <groupId>org.apache.jackrabbit</groupId>
     <artifactId>jackrabbit-parent</artifactId>
-<<<<<<< HEAD
-    <version>2.0-SNAPSHOT</version>
-=======
     <version>1.6.0</version>
->>>>>>> 65d31875
     <relativePath>../jackrabbit-parent/pom.xml</relativePath>
   </parent>
   <artifactId>jackrabbit-spi-commons</artifactId>
@@ -118,20 +114,12 @@
     <dependency>
       <groupId>org.apache.jackrabbit</groupId>
       <artifactId>jackrabbit-spi</artifactId>
-<<<<<<< HEAD
-      <version>2.0-SNAPSHOT</version>
-=======
       <version>1.6.0</version>
->>>>>>> 65d31875
     </dependency>
     <dependency>
       <groupId>org.apache.jackrabbit</groupId>
       <artifactId>jackrabbit-jcr-commons</artifactId>
-<<<<<<< HEAD
-      <version>2.0-SNAPSHOT</version>
-=======
       <version>1.6.0</version>
->>>>>>> 65d31875
     </dependency>
     <dependency>
       <groupId>commons-collections</groupId>
